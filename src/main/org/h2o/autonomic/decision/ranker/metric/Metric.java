/*
 * Copyright (C) 2009-2010 School of Computer Science, University of St Andrews. All rights reserved. Project Homepage:
 * http://blogs.cs.st-andrews.ac.uk/h2o H2O is free software: you can redistribute it and/or modify it under the terms of the GNU General
 * Public License as published by the Free Software Foundation, either version 3 of the License, or (at your option) any later version. H2O
 * is distributed in the hope that it will be useful, but WITHOUT ANY WARRANTY; without even the implied warranty of MERCHANTABILITY or
 * FITNESS FOR A PARTICULAR PURPOSE. See the GNU General Public License for more details. You should have received a copy of the GNU General
 * Public License along with H2O. If not, see <http://www.gnu.org/licenses/>.
 */
package org.h2o.autonomic.decision.ranker.metric;

import java.io.Serializable;
import java.util.HashMap;
import java.util.Map;

import uk.ac.standrews.cs.numonic.appinterface.ResourceType;

public class Metric implements Serializable {

    private static final long serialVersionUID = -3656189458012849935L;

    /*
     * ####################### PROBABILITY-BASED. ####################### cpu + memory + network + disk should add up to one.
     */

    private final Map<EnumResourceRequest, Long> requestInformation = new HashMap<EnumResourceRequest, Long>();

    private final Map<ResourceType, Double> importanceOfResources = new HashMap<ResourceType, Double>();

    public Metric(final long expectedTimeToCompletion, final long immediateDiskSpace, final double cpu, final double memory, final double network, final double disk) {

        requestInformation.put(EnumResourceRequest.EXPECTED_TIME_TO_COMPLETE, expectedTimeToCompletion);
        requestInformation.put(EnumResourceRequest.DISK_SPACE_NEEDED, immediateDiskSpace);

<<<<<<< HEAD
        importanceOfResources.put(ResourceType.CPU_IDLE, cpu);
        importanceOfResources.put(ResourceType.MEMORY_FREE, memory);
=======
        //TODO fix.
        //        importanceOfResources.put(ResourceType.CPU_UTIL, cpu);
        //        importanceOfResources.put(ResourceType.MEMORY_UTIL, memory);
>>>>>>> decb0f47
        //        importanceOfResources.put(ResourceType.NETWORK_UTIL, network);
        //        importanceOfResources.put(ResourceType.DISK_UTIL, disk);
    }

    public Map<ResourceType, Double> getResourceImportanceMap() {

        return importanceOfResources;
    }

    public static Metric getDefaultSystemTableMetric() {

        return new Metric(0, 0, 0.25, 0.25, 0.25, 0.25);
    }
}<|MERGE_RESOLUTION|>--- conflicted
+++ resolved
@@ -31,14 +31,9 @@
         requestInformation.put(EnumResourceRequest.EXPECTED_TIME_TO_COMPLETE, expectedTimeToCompletion);
         requestInformation.put(EnumResourceRequest.DISK_SPACE_NEEDED, immediateDiskSpace);
 
-<<<<<<< HEAD
-        importanceOfResources.put(ResourceType.CPU_IDLE, cpu);
-        importanceOfResources.put(ResourceType.MEMORY_FREE, memory);
-=======
         //TODO fix.
         //        importanceOfResources.put(ResourceType.CPU_UTIL, cpu);
         //        importanceOfResources.put(ResourceType.MEMORY_UTIL, memory);
->>>>>>> decb0f47
         //        importanceOfResources.put(ResourceType.NETWORK_UTIL, network);
         //        importanceOfResources.put(ResourceType.DISK_UTIL, disk);
     }

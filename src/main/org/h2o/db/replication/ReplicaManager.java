--- conflicted
+++ resolved
@@ -378,11 +378,7 @@
 
         return primaryLocation;
     }
-<<<<<<< HEAD
-
-=======
     
->>>>>>> 9496ad2c
     /**
      * @return
      */

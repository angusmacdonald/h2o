/***************************************************************************
 *                                                                         *
 * H2O                                                                     *
 * Copyright (C) 2010 Distributed Systems Architecture Research Group      *
 * University of St Andrews, Scotland                                      *
 * http://blogs.cs.st-andrews.ac.uk/h2o/                                   *
 *                                                                         *
 * This file is part of H2O, a distributed database based on the open      *
 * source database H2 (www.h2database.com).                                *
 *                                                                         *
 * H2O is free software: you can redistribute it and/or                    *
 * modify it under the terms of the GNU General Public License as          *
 * published by the Free Software Foundation, either version 3 of the      *
 * License, or (at your option) any later version.                         *
 *                                                                         *
 * H2O is distributed in the hope that it will be useful,                  *
 * but WITHOUT ANY WARRANTY; without even the implied warranty of          *
 * MERCHANTABILITY or FITNESS FOR A PARTICULAR PURPOSE.  See the           *
 * GNU General Public License for more details.                            *
 *                                                                         *
 * You should have received a copy of the GNU General Public License       *
 * along with H2O.  If not, see <http://www.gnu.org/licenses/>.            *
 *                                                                         *
 ***************************************************************************/

package org.h2o.db.query;

import java.io.Serializable;
import java.sql.SQLException;
import java.util.HashMap;
import java.util.Map;

import org.h2.engine.Database;
import org.h2.engine.Session;
import org.h2.table.Table;
import org.h2o.autonomic.settings.Settings;
import org.h2o.db.id.TableInfo;
import org.h2o.db.interfaces.IDatabaseInstanceRemote;
import org.h2o.db.interfaces.ITableManagerRemote;
import org.h2o.db.manager.interfaces.ISystemTableRemote;
import org.h2o.db.manager.recovery.LocatorException;
import org.h2o.db.manager.recovery.SystemTableAccessException;
import org.h2o.db.query.asynchronous.AsynchronousQueryExecutor;
import org.h2o.db.query.locking.LockRequest;
import org.h2o.db.query.locking.LockType;
import org.h2o.db.wrappers.DatabaseInstanceWrapper;
import org.h2o.test.fixture.H2OTest;
import org.h2o.util.exceptions.MovedException;

import uk.ac.standrews.cs.nds.rpc.RPCException;
import uk.ac.standrews.cs.nds.util.Diagnostic;
import uk.ac.standrews.cs.nds.util.DiagnosticLevel;
import uk.ac.standrews.cs.nds.util.ErrorHandling;

/**
 * A proxy class used to make sending queries to multiple replicas easier. The query only needs to be sent to the query proxy, which handles
 * the rest of the transaction.
 * 
 * <p>
 * Query proxies are created by the Table Manager for a given table, and indicate permission to perform a given query. The level of this
 * permission is indicated by the type of lock granted (see lockGranted attribute).
 * 
 * @author Angus Macdonald (angus@cs.st-andrews.ac.uk)
 */
public class TableProxy implements Serializable {

    /**
     * Generated serial version.
     */
    private static final long serialVersionUID = -31853777345527026L;

    private LockType lockGranted;

    private final TableInfo tableName;

    private Map<DatabaseInstanceWrapper, Integer> allReplicas;

    /**
     * Proxy for the Table Manager of this table. Used to release any locks held at the end of the transaction.
     */
    private ITableManagerRemote tableManager; // changed by al - this is either a local guy or an RMI reference

    /**
     * The database instance making the request. This is used to request the lock (i.e. the lock for the given query is taken out in the
     * name of this database instance.
     */
    private final LockRequest requestingDatabase;

    /**
     * ID assigned to this update by the Table Manager. This is returned to inform the Table Manager what replicas were updated.
     */
    private int updateID;

    /**
     * The type of lock that was requested. It may not have been granted
     * 
     * @see #lockGranted
     */
    private LockType lockRequested;

    /**
     * @param lockGranted the type of lock that has been granted
     * @param tableName name of the table that is being used in the query
     * @param allReplicas proxies for each of the replicas used in the query.
     * @param tableManager proxy for the Table Manager of the table involved in the query (i.e. tableName).
     * @param updateID ID given to this update.
     */
    public TableProxy(final LockType lockGranted, final TableInfo tableName, final Map<DatabaseInstanceWrapper, Integer> allReplicas, final ITableManagerRemote tableManager, final LockRequest requestingMachine, final int updateID, final LockType lockRequested) {

        this.lockGranted = lockGranted;
        this.lockRequested = lockRequested;
        this.tableName = tableName;
        this.allReplicas = allReplicas;
        this.tableManager = tableManager;
        requestingDatabase = requestingMachine;
        this.updateID = updateID;
    }

    /**
     * Creates a dummy query proxy.
     * 
     * @param lockRequest
     */
    public TableProxy(final LockRequest lockRequest) {

        lockGranted = LockType.WRITE;
        allReplicas = new HashMap<DatabaseInstanceWrapper, Integer>();
        if (lockRequest != null) { // true when the DB hasn't started yet (management DB, etc.)
            allReplicas.put(lockRequest.getRequestLocation(), 0);
        }
        requestingDatabase = lockRequest;
        tableName = new TableInfo("Dummy", "Table");
    }

    /**
     * Executes the given SQL update.
     * 
     * @param query the query to be executed
     * @throws SQLException
     */
    public int executeUpdate(final String query, final String transactionNameForQuery, final Session session) throws SQLException {

        if ((allReplicas == null || allReplicas.size() == 0) && lockRequested == LockType.CREATE) {

            // If we don't know of any replicas and this is a CREATE TABLE statement then we just run the query on the local DB instance.

            allReplicas = new HashMap<DatabaseInstanceWrapper, Integer>();
            allReplicas.put(requestingDatabase.getRequestLocation(), 0);

        }

        // Execute the query. Send the query to each DB instance holding a replica.

        final AsynchronousQueryExecutor queryExecutor = new AsynchronousQueryExecutor(session.getDatabase());
        final int returnValue = queryExecutor.executeQuery(query, transactionNameForQuery, allReplicas, tableName, session, false);

        H2OTest.rmiFailure(); // Test code to simulate the failure of DB instances at this point.

        if (returnValue < 0) { throw new SQLException("Commit failed on one or more replicas. The query will be rolled back."); }

        return returnValue;
    }

    /**
     * Obtain a query proxy for the given table.
     * 
     * @param table table involved in query.
     * @param lockType lock required for query
     * @param db local database instance - needed to inform DM of: the identity of the requesting machine, and to obtain the Table Manager
     *            for the given table.
     * @return
     * @throws SQLException
     */
    public static TableProxy getTableProxyAndLock(final Table table, final LockType lockType, final LockRequest lockRequest, final Database db) throws SQLException {

        // If the table is temporary it only exists as part of this transaction - i.e. no lock is needed.
        // If one of the reserved table names is used (SYSTEM_RANGE, for example) it isn't a proper table so won't have a Table Manager.

        if (table != null && !table.getTemporary() && !Settings.reservedTableNames.contains(table.getName())) { return getTableProxyAndLock(lockRequest, table.getFullName(), lockType, db); }
        return getDummyQueryProxy(lockRequest);
    }

    /**
     * Returns a dummy query proxy which indicates that it is possible to execute the query and lists the local (requesting) database as the
     * only replica. Used in cases where a query won't have to be propagated, or where no particular table is specified in the query (e.g.
     * create schema), and so it isn't possible to lock on a particular table.
     * 
     * @param lockRequest
     * @return
     */
    public static TableProxy getDummyQueryProxy(final LockRequest lockRequest) {

        return new TableProxy(lockRequest);
    }

    /**
     * Obtain a proxy for the given table.
     * 
     * @param tableManager
     * @param lockRequest DB making the request.
     * @return Query proxy for a specific table within H20.
     * @throws SQLException
     */
    public static TableProxy getTableProxyAndLock(ITableManagerRemote tableManager, final String tableName, final LockRequest lockRequest, final LockType lockType, final Database db, final boolean alreadyCalled) throws SQLException {

        assert lockRequest != null : "A requesting database must be specified.";

        try {
            try {
                return tableManager.getTableProxy(lockType, lockRequest);
            }
            catch (final MovedException e) {
                // Get an uncached Table Manager from the System Table
                tableManager = db.getSystemTableReference().lookup(tableName, false);

                return tableManager.getTableProxy(lockType, lockRequest);
            }
        }
        //        catch (final java.rmi.NoSuchObjectException e) {
        //            e.printStackTrace();
        //            throw new SQLException("Table Manager could not be accessed. It may not have been exported to RMI correctly.");
        //        }
        catch (final RPCException e) {

            if (!alreadyCalled) {

                final ISystemTableRemote systemTableRemote = db.getSystemTable();

                boolean systemTableActive = true;

                if (systemTableRemote == null) {
                    // reInstantiateSystemTable
                    try {
                        db.getSystemTableReference().failureRecovery();
                    }
                    catch (final LocatorException e1) {
                        ErrorHandling.exceptionError(e1, "Failed to contact locator servers.");
                    }
                    catch (final SystemTableAccessException e1) {
                        systemTableActive = false;
                        throw new SQLException("The System Table could not be re-instantiated.");
                    }
                }

                if (systemTableActive) {
                    try {
                        final ITableManagerRemote newTableManager = db.getSystemTable().recreateTableManager(new TableInfo(tableName));
                        if (newTableManager != null) { return getTableProxyAndLock(newTableManager, tableName, lockRequest, lockType, db, true); }
                    }
                    catch (final RPCException e1) {
                        e1.printStackTrace();
                    }
                    catch (final MovedException e1) {
                        e1.printStackTrace();
                    }
                }
            }

            throw new SQLException("Table Manager could not be accessed. The table is unavailable until the Table Manager is reactivated.");
        }
        catch (final MovedException e) {
            throw new SQLException("Table Manager has moved and can't be accessed at this location.");
        }
    }

    public static TableProxy getTableProxyAndLock(final LockRequest lockRequest, final String tableName, final LockType lockType, final Database db) throws SQLException {

        final ITableManagerRemote tableManager = db.getSystemTableReference().lookup(tableName, true);

        if (tableManager == null) {
            Diagnostic.trace(DiagnosticLevel.FULL, "Table Manager proxy was null when requesting table.");
            db.getSystemTableReference();
            throw new SQLException("Table Manager not found for table.");
        }

        return getTableProxyAndLock(tableManager, tableName, lockRequest, lockType, db, false);
    }

    public LockType getLockGranted() {

        return lockGranted;
    }

    public LockType getLockRequested() {

        return lockRequested;
    }

    public Map<DatabaseInstanceWrapper, Integer> getAllReplicas() {

        return allReplicas;
    }
<<<<<<< HEAD

=======
   
>>>>>>> 9496ad2c
    @Override
    public String toString() {

        if (tableManager == null) {

            // This is a dummy proxy.

            return "Dummy Query Proxy: Used for local query involving a system table or another entity entirely.";
        }

        final String plural = allReplicas.size() == 1 ? "" : "s";
        return tableName + " (" + allReplicas.size() + " replica" + plural + "), with lock '" + lockGranted + "', request from " + requestingDatabase;
    }

    public Map<DatabaseInstanceWrapper, Integer> getReplicaLocations() {

        return allReplicas;
    }

    /**
     * Add a new replica location. This should be used carefully because locks (and replica locations) have already been acquired
     * when the TableProxy is created. Currently this is only used to 
     * @param databaseInstanceWrapper
     */
    public void addReplicaLocation(final DatabaseInstanceWrapper databaseInstanceWrapper) {

        allReplicas.put(databaseInstanceWrapper, updateID);
    }

    public Map<DatabaseInstanceWrapper, Integer> getRemoteReplicaLocations() {

        final Map<DatabaseInstanceWrapper, Integer> remoteReplicas = new HashMap<DatabaseInstanceWrapper, Integer>(allReplicas);
        final Integer removedItem = remoteReplicas.remove(requestingDatabase.getRequestLocation());

        assert removedItem != null : "Tried to remove the local replica from the set of all replicas, but failed. Possibly equality check problem.";

        return remoteReplicas;
    }

    public ITableManagerRemote getTableManager() {

        return tableManager;
    }

    public int getUpdateID() {

        return updateID;
    }

    protected void setLockType(final LockType lockGranted) {

        this.lockGranted = lockGranted;
    }

    /**
     * @return the requestingDatabase
     */
    public LockRequest getRequestingDatabase() {

        return requestingDatabase;
    }

    /**
     * Checks whether there is only one database in the system. Currently used in CreateReplica to ensure the system doesn't try to create a
     * replica of something on the same instance.
     */
    public boolean isSingleDatabase(final IDatabaseInstanceRemote localDatabase) {

        return allReplicas != null && allReplicas.size() == 1 && getRequestingDatabase().getRequestLocation().getDatabaseInstance() == localDatabase;
    }

    /**
     * Name of the table this proxy holds locks for.
     */
    public TableInfo getTableName() {

        return tableName;
    }

    public int getNumberOfReplicas() {

        return allReplicas == null ? 0 : allReplicas.size();
    }

    /**
     * Clear this Table Proxy of all information relating to a table. This is done when a transaction can return successfully despite
     * having done nothing. 
     * 
     * <p>For example, CREATE TABLE IF NOT EXISTS will return 0 if the table exists, so it should not be possible
     * for this Table Proxy to 'commit' the creation of this table a second time - the table proxy should effectively be discarded.
     */
    public void clear() {

        tableManager = null;
    }
}<|MERGE_RESOLUTION|>--- conflicted
+++ resolved
@@ -37,7 +37,7 @@
 import org.h2o.db.id.TableInfo;
 import org.h2o.db.interfaces.IDatabaseInstanceRemote;
 import org.h2o.db.interfaces.ITableManagerRemote;
-import org.h2o.db.manager.interfaces.ISystemTableRemote;
+import org.h2o.db.manager.interfaces.ISystemTable;
 import org.h2o.db.manager.recovery.LocatorException;
 import org.h2o.db.manager.recovery.SystemTableAccessException;
 import org.h2o.db.query.asynchronous.AsynchronousQueryExecutor;
@@ -224,11 +224,11 @@
 
             if (!alreadyCalled) {
 
-                final ISystemTableRemote systemTableRemote = db.getSystemTable();
+                final ISystemTable systemTable = db.getSystemTable();
 
                 boolean systemTableActive = true;
 
-                if (systemTableRemote == null) {
+                if (systemTable == null) {
                     // reInstantiateSystemTable
                     try {
                         db.getSystemTableReference().failureRecovery();
@@ -290,11 +290,7 @@
 
         return allReplicas;
     }
-<<<<<<< HEAD
-
-=======
    
->>>>>>> 9496ad2c
     @Override
     public String toString() {
 

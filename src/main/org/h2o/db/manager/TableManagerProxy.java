package org.h2o.db.manager;

import java.net.InetSocketAddress;
import java.sql.SQLException;
import java.util.Collection;
import java.util.HashMap;
import java.util.Map;

import org.h2o.db.H2OMarshaller;
import org.h2o.db.id.DatabaseID;
import org.h2o.db.id.TableInfo;
import org.h2o.db.interfaces.ITableManagerRemote;
import org.h2o.db.query.TableProxy;
import org.h2o.db.query.asynchronous.CommitResult;
import org.h2o.db.query.locking.LockRequest;
import org.h2o.db.query.locking.LockType;
import org.h2o.db.wrappers.DatabaseInstanceWrapper;
import org.h2o.util.exceptions.MigrationException;
import org.h2o.util.exceptions.MovedException;
import org.h2o.util.exceptions.StartupException;
import org.json.JSONArray;

import uk.ac.standrews.cs.nds.rpc.Proxy;
import uk.ac.standrews.cs.nds.rpc.RPCException;
import uk.ac.standrews.cs.stachord.interfaces.IChordRemoteReference;

public class TableManagerProxy extends Proxy implements ITableManagerRemote {

    private static final Map<InetSocketAddress, TableManagerProxy> proxy_map;
    private static final H2OMarshaller marshaller;

    static {
        marshaller = new H2OMarshaller();
        proxy_map = new HashMap<InetSocketAddress, TableManagerProxy>();
    }

    protected TableManagerProxy(final InetSocketAddress node_address) {

        super(node_address);
    }

    @Override
    public boolean isAlive() throws RPCException, MovedException {

        try {
            return makeCall("isAlive").getBoolean();
        }
        catch (final MovedException e) {
            throw e;
        }
        catch (final Exception e) {
            dealWithException(e);
            return false; //not reached
        }

    }

    @Override
    public void prepareForMigration(final String newLocation) throws RPCException, MigrationException, MovedException {

        try {
            final JSONArray params = new JSONArray();
            params.put(newLocation);
            makeCall("prepareForMigration", params);
        }
        catch (final MovedException e) {
            throw e;
        }
        catch (final MigrationException e) {
            throw e;
        }
        catch (final Exception e) {
            dealWithException(e);
        }

    }

    @Override
    public void checkConnection() throws RPCException, MovedException {

        try {
            makeCall("checkConnection");
        }
        catch (final MovedException e) {
            throw e;
        }
        catch (final Exception e) {
            dealWithException(e);
        }
    }

    @Override
    public void completeMigration() throws RPCException, MovedException, MigrationException {

        try {
            makeCall("completeMigration");
        }
        catch (final MovedException e) {
            throw e;
        }
        catch (final MigrationException e) {
            throw e;
        }
        catch (final Exception e) {
            dealWithException(e);
        }

    }

    @Override
    public void shutdown(final boolean shutdown) throws RPCException, MovedException {

        try {
            makeCall("shutdown");
        }
        catch (final MovedException e) {
            throw e;
        }
        catch (final Exception e) {
            dealWithException(e);
        }

    }

    @Override
    public IChordRemoteReference getChordReference() throws RPCException {

        try {
            return marshaller.deserializeChordRemoteReference(makeCall("getChordReference").getJSONObject());
        }
        catch (final Exception e) {
            dealWithException(e);
            return null; // not reached
        }
    }

    @Override
    public TableProxy getTableProxy(final LockType lockType, final LockRequest lockRequest) throws RPCException, SQLException, MovedException {

        try {
            final JSONArray params = new JSONArray();
            params.put(marshaller.serializeLockType(lockType).getValue());
            params.put(marshaller.serializeLockRequest(lockRequest).getValue());
            return marshaller.deserializeTableProxy(makeCall("getTableProxy", params).getJSONObject());
        }
        catch (final MovedException e) {
            throw e;
        }
        catch (final SQLException e) {
            throw e;
        }
        catch (final Exception e) {
            dealWithException(e);
            return null; // not reached
        }
    }

    @Override
    public boolean addTableInformation(final DatabaseID tableManagerURL, final TableInfo tableDetails) throws RPCException, MovedException, SQLException {

        try {
            final JSONArray params = new JSONArray();
            params.put(marshaller.serializeDatabaseID(tableManagerURL).getValue());
            params.put(marshaller.serializeTableInfo(tableDetails).getValue());
            return makeCall("addTableInformation", params).getBoolean();
        }
        catch (final MovedException e) {
            throw e;
        }
        catch (final SQLException e) {
            throw e;
        }
        catch (final Exception e) {
            dealWithException(e);
            return false; // not reached
        }
    }

    @Override
    public void addReplicaInformation(final TableInfo tableDetails) throws RPCException, MovedException, SQLException {

        try {
            makeCall("addReplicaInformation", marshaller.serializeTableInfo(tableDetails));
        }
        catch (final MovedException e) {
            throw e;
        }
        catch (final SQLException e) {
            throw e;
        }
        catch (final Exception e) {
            dealWithException(e);
        }

    }

    @Override
    public void removeReplicaInformation(final TableInfo ti) throws RPCException, MovedException, SQLException {

        try {
            makeCall("removeReplicaInformation", marshaller.serializeTableInfo(ti));
        }
        catch (final MovedException e) {
            throw e;
        }
        catch (final SQLException e) {
            throw e;
        }
        catch (final Exception e) {
            dealWithException(e);
        }

    }

    @Override
    public boolean removeTableInformation() throws RPCException, SQLException, MovedException {

        try {
            return makeCall("removeTableInformation").getBoolean();
        }
        catch (final MovedException e) {
            throw e;
        }
        catch (final SQLException e) {
            throw e;
        }
        catch (final Exception e) {
            dealWithException(e);
            return false; // not reached
        }
    }

    @Override
    public DatabaseID getLocation() throws RPCException, MovedException {

        try {
            return marshaller.deserializeDatabaseID(makeCall("getLocation").getJSONObject());
        }
        catch (final MovedException e) {
            throw e;
        }
        catch (final Exception e) {
            dealWithException(e);
            return null; // not reached
        }
    }

    @Override
    public void releaseLockAndUpdateReplicaState(final boolean commit, final LockRequest requestingDatabase, final Collection<CommitResult> committedQueries, final boolean asynchronousCommit) throws RPCException, MovedException, SQLException {

        try {
            final JSONArray params = new JSONArray();
            params.put(commit);
            params.put(marshaller.serializeLockRequest(requestingDatabase).getValue());
            params.put(marshaller.serializeCollectionCommitResult(committedQueries).getValue());
            params.put(asynchronousCommit);
            makeCall("releaseLockAndUpdateReplicaState", params);
        }
        catch (final MovedException e) {
            throw e;
        }
        catch (final SQLException e) {
            throw e;
        }
        catch (final Exception e) {
            dealWithException(e);
        }
    }

    @Override
    public void remove(final boolean dropCommand) throws RPCException {

        try {
            final JSONArray params = new JSONArray();
            params.put(dropCommand);
            makeCall("remove", params);
        }
        catch (final Exception e) {
            dealWithException(e);
        }

    }

    @Override
    public String getSchemaName() throws RPCException {

        try {
            return makeCall("getSchemaName").getString();
        }
        catch (final Exception e) {
            dealWithException(e);
            return ""; // not reached
        }
    }

    @Override
    public String getTableName() throws RPCException {

        try {

            return makeCall("getTableName").getString();
        }
        catch (final Exception e) {
            dealWithException(e);
            return ""; // not reached
        }
    }

    @Override
    public int getTableSet() throws RPCException {

        try {

            return makeCall("getTableSet").getInt();
        }
        catch (final Exception e) {
            dealWithException(e);
            return -1; // not reached
        }

    }

    @Override
    public void buildTableManagerState(final ITableManagerRemote oldTableManager) throws RPCException, MovedException {

        try {
            makeCall("buildTableManagerState", marshaller.serializeITableManagerRemote(oldTableManager));
        }
        catch (final MovedException e) {
            throw e;
        }
        catch (final Exception e) {
            dealWithException(e);
        }

    }

    @Override
    public DatabaseID getDatabaseURL() throws RPCException {

        try {

            return marshaller.deserializeDatabaseID(makeCall("getDatabaseURL").getJSONObject());
        }
        catch (final Exception e) {
            dealWithException(e);
            return null; //not reached
        }
    }

    @Override
    public void recreateReplicaManagerState(final String oldPrimaryDatabaseName) throws RPCException, SQLException {

        try {
            final JSONArray params = new JSONArray();
            params.put(oldPrimaryDatabaseName);
            makeCall("recreateReplicaManagerState", params);
        }
        catch (final SQLException e) {
            throw e;
        }
        catch (final Exception e) {
            dealWithException(e);
        }

    }

    @Override
    public int getNumberofReplicas() throws RPCException {

        try {
            return makeCall("getNumberofReplicas").getInt();
        }
        catch (final Exception e) {
            dealWithException(e);
            return -1; // not reached
        }
    }

    @Override
    public void persistToCompleteStartup(final TableInfo ti) throws RPCException, StartupException {

        try {
            makeCall("persistToCompleteStartup", marshaller.serializeTableInfo(ti));
        }
        catch (final StartupException e) {
            throw e;
        }
        catch (final Exception e) {
            dealWithException(e);
        }

    }

    @Override
    public TableInfo getTableInfo() throws RPCException {

        try {
            return marshaller.deserializeTableInfo(makeCall("getTableInfo").getJSONObject());
        }
        catch (final Exception e) {
            dealWithException(e);
            return null; // not reached
        }
    }

    @Override
    public Map<DatabaseInstanceWrapper, Integer> getActiveReplicas() throws RPCException, MovedException {

        try {
            return marshaller.deserializeMapDatabaseInstanceWrapperInteger(makeCall("getActiveReplicas").getJSONObject());
        }
<<<<<<< HEAD
        catch (final MovedException e) {
            throw e;
        }
=======
>>>>>>> 9496ad2c
        catch (final Exception e) {
            dealWithException(e);
            return null; // not reached
        }
    }

    @Override
    public Map<DatabaseInstanceWrapper, Integer> getAllReplicas() throws RPCException, MovedException {

        try {
            return marshaller.deserializeMapDatabaseInstanceWrapperInteger(makeCall("getAllReplicas").getJSONObject());
        }
<<<<<<< HEAD
        catch (final MovedException e) {
            throw e;
        }
=======
>>>>>>> 9496ad2c
        catch (final Exception e) {
            dealWithException(e);
            return null; // not reached
        }
    }

    @Override
    public DatabaseInstanceWrapper getDatabaseLocation() throws RPCException, MovedException {

        try {
            return marshaller.deserializeDatabaseInstanceWrapper(makeCall("getDatabaseLocation").getJSONObject());
        }
<<<<<<< HEAD
        catch (final MovedException e) {
            throw e;
        }
=======
>>>>>>> 9496ad2c
        catch (final Exception e) {
            dealWithException(e);
            return null; // not reached
        }
    }
<<<<<<< HEAD
=======

>>>>>>> 9496ad2c
}<|MERGE_RESOLUTION|>--- conflicted
+++ resolved
@@ -410,12 +410,6 @@
         try {
             return marshaller.deserializeMapDatabaseInstanceWrapperInteger(makeCall("getActiveReplicas").getJSONObject());
         }
-<<<<<<< HEAD
-        catch (final MovedException e) {
-            throw e;
-        }
-=======
->>>>>>> 9496ad2c
         catch (final Exception e) {
             dealWithException(e);
             return null; // not reached
@@ -428,12 +422,6 @@
         try {
             return marshaller.deserializeMapDatabaseInstanceWrapperInteger(makeCall("getAllReplicas").getJSONObject());
         }
-<<<<<<< HEAD
-        catch (final MovedException e) {
-            throw e;
-        }
-=======
->>>>>>> 9496ad2c
         catch (final Exception e) {
             dealWithException(e);
             return null; // not reached
@@ -446,19 +434,10 @@
         try {
             return marshaller.deserializeDatabaseInstanceWrapper(makeCall("getDatabaseLocation").getJSONObject());
         }
-<<<<<<< HEAD
-        catch (final MovedException e) {
-            throw e;
-        }
-=======
->>>>>>> 9496ad2c
-        catch (final Exception e) {
-            dealWithException(e);
-            return null; // not reached
-        }
-    }
-<<<<<<< HEAD
-=======
-
->>>>>>> 9496ad2c
+        catch (final Exception e) {
+            dealWithException(e);
+            return null; // not reached
+        }
+    }
+
 }